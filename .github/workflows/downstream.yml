--- conflicted
+++ resolved
@@ -20,28 +20,11 @@
     steps:
       - run: echo hello world
 
-<<<<<<< HEAD
-  html5gum:
-=======
   parse5:
->>>>>>> 921e6f28
     runs-on: ubuntu-latest
     steps:
       - uses: actions/checkout@v2
         with:
-<<<<<<< HEAD
-          repository: untitaker/html5gum
-      - run: rm -rf tests/html5lib-tests/
-      - uses: actions/checkout@v2
-        with:
-          path: tests/html5lib-tests/
-      - uses: actions-rs/toolchain@v1
-        with:
-          profile: minimal
-          toolchain: stable
-          override: true
-      - run: cargo test
-=======
           repository: inikulin/parse5
           submodules: recursive
       - run: rm -rf test/data/html5lib-tests/
@@ -55,4 +38,20 @@
       - run: npm ci
       - run: npm run build --if-present
       - run: npm run unit-tests
->>>>>>> 921e6f28
+
+  html5gum:
+    runs-on: ubuntu-latest
+    steps:
+      - uses: actions/checkout@v2
+        with:
+          repository: untitaker/html5gum
+      - run: rm -rf tests/html5lib-tests/
+      - uses: actions/checkout@v2
+        with:
+          path: tests/html5lib-tests/
+      - uses: actions-rs/toolchain@v1
+        with:
+          profile: minimal
+          toolchain: stable
+          override: true
+      - run: cargo test